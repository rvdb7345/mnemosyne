--- conflicted
+++ resolved
@@ -5,15 +5,12 @@
 import json
 import traceback
 import random
-<<<<<<< HEAD
 import openai  # Added import for OpenAI API
 
 # Import the standard_exercise_definition module to ensure all subclasses are loaded
 import standard_exercises.standard_exercise_definition
 from standard_exercises.standard_exercise_definition import VocabList
-=======
 import os
->>>>>>> 27bee201
 
 from utils.helpers import create_dir
 from utils.file_paths import add_project_to_path, ProjectPaths
@@ -75,9 +72,6 @@
 
     # Sidebar navigation
     st.sidebar.title("Navigation")
-<<<<<<< HEAD
-    options = ["Main Menu", "Practice", "Mistakes", "Create Word List from Story"]  # Added new option
-=======
 
     # User enters username
     username = st.text_input("Enter your username", key='user_name_input')
@@ -101,8 +95,8 @@
         st.session_state['user_folder_id'] = user_folder_id
 
     # Prepare main menu options
-    options = ["Main Menu", "Practice", "Mistakes"]
->>>>>>> 27bee201
+    options = ["Main Menu", "Practice", "Mistakes", "Create Word List from Story"]
+
     if 'page' not in st.session_state:
         st.session_state['page'] = 'Main Menu'
     st.session_state['page'] = st.sidebar.radio("Go to", options, index=options.index(st.session_state['page']))
@@ -309,7 +303,6 @@
         st.session_state['page'] = 'Practice'
         st.rerun()
 
-<<<<<<< HEAD
 def create_word_list_from_story():
     st.title("Create Word List from Story")
     st.write("Paste your story below and generate a word list with translations.")
@@ -498,7 +491,8 @@
             st.stop()
 
     return translated
-=======
+
+
 def get_or_create_user_folder(drive_manager, main_folder_id, username):
     # Check if folder with username already exists in main_folder_id
     files = drive_manager.list_files_in_directory(main_folder_id)
@@ -509,7 +503,6 @@
     # If not found, create a new folder for this user
     user_folder_id = drive_manager.create_directory(username, parent_folder_id=main_folder_id)
     return user_folder_id
->>>>>>> 27bee201
 
 if __name__ == "__main__":
         main()